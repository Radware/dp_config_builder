--- conflicted
+++ resolved
@@ -489,15 +489,11 @@
 ansible-playbook playbooks/delete_traffic_filter.yml
 ```
 
-<<<<<<< HEAD
-### Workflow 15: Create Security Policies with Profile Bindings
-=======
-### Workflow 14: Create Security Policies with Profile Bindings (Full Configuration)
+### Workflow 15: Create Security Policies with Profile Bindings (Full Configuration)
 
 The `create_full_config.yml` playbook provides comprehensive orchestration for DefensePro security configuration. It creates all or defined profiles including security policies with profile bindings.
 
 **Configuration Approach:**
->>>>>>> 4abc794a
 
 ```bash
 # 1. Configure your orchestration settings  
