---
# get_vars.yml.example - Template for getting network class variables
# Copy this file to get_vars.yml and customize with your environment details

# Target DefensePro devices - add or remove IP addresses as needed
dp_ip:
  - "10.105.192.32"
  # - "10.105.192.33"
  # - "10.105.192.34"

########################## Network Class Profile Filter variables ##########################

# Filter by specific network class names, or leave empty list for all classes
filter_class_names: []  # Set to list of class names to filter, or leave empty for all

# Alternative examples:
# filter_class_names: []                    # Get all network classes (default)
# filter_class_names: ["web_servers"]       # Get only "web_servers" class  
# filter_class_names: ["web_servers", "db_servers"]  # Get multiple specific classes

# Notes:
# - dp_ip: List of DefensePro devices to query
# - filter_class_names: Optional filter to get specific network classes (leave empty for all)
# - This operation is read-only and safe to run anytime
# - Use this to discover existing network classes before creating, editing, or deleting


########################## Connection Limit Profile Filter variables ##########################
# Filter by specific profile names, or leave empty list for all profiles
filter_cl_profile_names: ["cl_prof_egor_test10"]  # Set to list of profile names to filter, or leave empty for all
# Examples:
# filter_cl_profile_names: ["cl_prof_egor_test10"]  # Show only one profile
# filter_cl_profile_names: ["cl_prof_egor_test10", "cl_prof_egor_test11"]  # Show multiple profiles
# filter_cl_profile_names: []  # Show all profiles (default)

<<<<<<< HEAD
###################### Get BDOS Profile ##########################
# Filter BDoS profiles by name, or leave empty list to include all profiles
bdos_profiles:
  - name: "bdos_profile_1"  # Optional: specify profile name to filter
  - name: "bdos_profile_2"  # Add more profiles as needed

# Notes:
# - If bdos_profiles is empty, all BDoS profiles on the device(s) will be included
# - Useful for querying, editing, or deleting specific BDoS profiles
# - Each entry must include 'name' key

###################### Get DNS Profile ##########################
# Filter by specific DNS profile names, or leave empty list for all profiles

filter_dns_profile_names: ["dns_profile_1"]

# Examples:
# filter_dns_profile_names: ["dns_profile_1"]  # Show only one profile
# filter_dns_profile_names: ["dns_profile_2", "DNS_Profile_2"]  # Show multiple profiles
# filter_dns_profile_names: []  # Fetch all profiles

# Notes:
# - If dns_profiles is empty, all DNS profiles on the device(s) will be included
# - Useful for querying, editing, or deleting specific dns profiles
# - Each entry must include 'name' key
=======
###################### Get BDOS Profile ########################### Filter BDoS profiles by name, or leave empty list to include all profiles
# Filter by specific BDoS profile names, or leave empty list for all profiles
filter_bdos_profile_names: ["bdos_profile_1","bdos_profile_2"]  # Set to list of profile names to filter, or leave empty for all
# Examples:
# filter_bdos_profile_names: ["bdos_profile_1"]  # Show only one profile
# filter_bdos_profile_names: ["bdos_profile_1", "bdos_profile_2"]  # Show multiple profiles
# filter_bdos_profile_names: []  # Show all profiles (default)

###################### Get OOS Profile ##########################
# Define OOS profiles to Get on each device
oos_profiles:
 # - name: "oos_profile1"             # Must exactly match the profile name on the device
 # - name: "oos_profile2"

  # Notes:
# - If all entries in oos_profiles are commented out or the list is empty, all OOS profiles on the device(s) will be included.
# - To filter for specific profiles, list them as: - name: "oos_profile1"
# - Each entry must include a 'name' key.
>>>>>>> 46301bb4
<|MERGE_RESOLUTION|>--- conflicted
+++ resolved
@@ -33,33 +33,6 @@
 # filter_cl_profile_names: ["cl_prof_egor_test10", "cl_prof_egor_test11"]  # Show multiple profiles
 # filter_cl_profile_names: []  # Show all profiles (default)
 
-<<<<<<< HEAD
-###################### Get BDOS Profile ##########################
-# Filter BDoS profiles by name, or leave empty list to include all profiles
-bdos_profiles:
-  - name: "bdos_profile_1"  # Optional: specify profile name to filter
-  - name: "bdos_profile_2"  # Add more profiles as needed
-
-# Notes:
-# - If bdos_profiles is empty, all BDoS profiles on the device(s) will be included
-# - Useful for querying, editing, or deleting specific BDoS profiles
-# - Each entry must include 'name' key
-
-###################### Get DNS Profile ##########################
-# Filter by specific DNS profile names, or leave empty list for all profiles
-
-filter_dns_profile_names: ["dns_profile_1"]
-
-# Examples:
-# filter_dns_profile_names: ["dns_profile_1"]  # Show only one profile
-# filter_dns_profile_names: ["dns_profile_2", "DNS_Profile_2"]  # Show multiple profiles
-# filter_dns_profile_names: []  # Fetch all profiles
-
-# Notes:
-# - If dns_profiles is empty, all DNS profiles on the device(s) will be included
-# - Useful for querying, editing, or deleting specific dns profiles
-# - Each entry must include 'name' key
-=======
 ###################### Get BDOS Profile ########################### Filter BDoS profiles by name, or leave empty list to include all profiles
 # Filter by specific BDoS profile names, or leave empty list for all profiles
 filter_bdos_profile_names: ["bdos_profile_1","bdos_profile_2"]  # Set to list of profile names to filter, or leave empty for all
@@ -77,5 +50,4 @@
   # Notes:
 # - If all entries in oos_profiles are commented out or the list is empty, all OOS profiles on the device(s) will be included.
 # - To filter for specific profiles, list them as: - name: "oos_profile1"
-# - Each entry must include a 'name' key.
->>>>>>> 46301bb4
+# - Each entry must include a 'name' key.