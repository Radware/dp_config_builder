--- conflicted
+++ resolved
@@ -50,27 +50,4 @@
   # Notes:
 # - If all entries in oos_profiles are commented out or the list is empty, all OOS profiles on the device(s) will be included.
 # - To filter for specific profiles, list them as: - name: "oos_profile1"
-# - Each entry must include a 'name' key.
-
-<<<<<<< HEAD
-###################### Get HTTP Profile ##########################
-# Filter by specific HTTP profile names, or leave empty list for all profiles
-filter_http_profile_names: ["http_profile_1", "http_profile_2"]  # Set to list of profile names to filter, or leave empty for all
-
-# Examples:
-# filter_http_profile_names: ["http_profile_1"]                # Show only one profile
-# filter_http_profile_names: ["http_profile_1", "http_profile_2"]  # Show multiple profiles
-# filter_http_profile_names: []                                 # Show all profiles (default)
-=======
-###################### Get DNS Profile ##########################
-# Filter by specific DNS profile names, or leave empty list for all profiles
-filter_dns_profile_names: ["dns_profile_10"]
-# Examples:
-# filter_dns_profile_names: ["dns_profile_1"]  # Show only one profile
-# filter_dns_profile_names: ["dns_profile_2", "DNS_Profile_2"]  # Show multiple profiles
-# filter_dns_profile_names: []  # Fetch all profiles
-
-  # Notes:
-# - If all entries in dns_profiles are commented out or the list is empty, all dns profiles on the device(s) will be included.
-# - To filter for specific profiles, list them as: - name: "dns_profile_1"
->>>>>>> d38c1fe2
+# - Each entry must include a 'name' key.