---
# edit_vars.yml.example - Template for editing profiles variables
# Copy this file to edit_vars.yml and customize with your environment details

# Target DefensePro devices - add or remove IP addresses as needed
dp_ip:
  - "10.105.192.32"
  # - "10.105.192.33"
  # - "10.105.192.34"

# Define the network class groups to edit
# Each entry specifies which class_name, index, and new values to apply
# To get the current network class structure and indices, use the get_network_class module first
edit_networks:
  # Example: Edit index 2 of "egor_test_net" to have address 100.1.117.0/27
  - {class_name: "egor_test_net", index: 2, address: "100.1.117.0", mask: "27"}
  
  # Example: Edit index 1 of "egor_test_net" to have address 100.16.10.0/24  
  - {class_name: "egor_test_net", index: 1, address: "100.16.10.0", mask: "24"}
  
  # Example: Edit index 0 with subnet mask in dotted decimal notation
  # - {class_name: "egor_test_net", index: 0, address: "192.168.100.0", mask: "255.255.255.0"}
  
  # Example: Edit different network class
  # - {class_name: "another_net_class", index: 0, address: "10.0.0.0", mask: "255.255.255.0"}
  
  # Add more entries as needed - the playbook will process all combinations of dp_ip × edit_networks

# Notes for Network Classes:
# - class_name: Must be an existing network class name
# - index: The sub-index of the network group within the class (starting from 0)
# - address: The new network address to assign
# - mask: Can be CIDR notation (e.g., "24") or dotted decimal (e.g., "255.255.255.0")
# - Use get_network_class module to discover existing classes and their current indices

################################## Connection Limit Protections Variables ###############################
# Define connection limit protections to edit
# Each protection requires protection_index (mandatory) to identify which protection to edit
# Protection_index can be found either by checking on DefensePro UI Protections-> Connection Limit protections menu or by running get_cl_protections.yml playbook
# Only specify parameters you want to change - unspecified parameters remain unchanged
edit_cl_protections:
  # Example: Edit protection index 450001, changing multiple parameters
  - protection_index: 450001               # Protection index to edit (MANDATORY - starts from 450001)
    protection_name: "HTTP Protection"      # Descriptive name for documentation (optional)
    protocol: "tcp"                        # Protocol: tcp, udp (optional - only if changing)
    threshold: "500"                       # Connection rate threshold as string (optional - only if changing)
    app_port_group: "http"                 # Application port group - lowercase (optional - only if changing)
    tracking_type: "src_ip"                # Tracking: src_ip, dst_ip, src_and_dest_ip, dst_ip_and_port (optional)
    action: "drop"                         # Action: drop, report_only (optional - only if changing)
    packet_report: "enable"                # Packet reporting: enable, disable (optional - only if changing)
    protection_type: "cps"                 # Protection type: cps, concurrent_connections (optional - only if changing)

  # Example: Edit protection index 450003, changing only specific parameters
  # - protection_index: 450003             # Another protection to edit
  #   protection_name: "SMTP Protection"    # Descriptive name
  #   protocol: "tcp"                      # Protocol type
  #   threshold: "200"                     # Connection limit threshold
  #   app_port_group: "smtp"               # Application port group (or leave empty "" for all ports)
  #   tracking_type: "dst_ip"              # Tracking type
  #   action: "report_only"                # Action mode
  #   packet_report: "disable"             # Packet reporting setting
  #   protection_type: "concurrent_connections" # Protection detection type

  # Example: Edit protection index 450005, changing minimal parameters
  # - protection_index: 450005             # Yet another protection
  #   threshold: "1000"                    # Only change the threshold
  #   action: "drop"                       # Only change the action
  #   # All other parameters remain unchanged

  # Add more protection entries as needed

# Notes for Connection Limit Protections:
# - protection_index: MANDATORY - identifies which protection to edit (get from DefensePro UI or future get_cl_protections.yml)
#   Connection limit protection indexes start from 450001 and increment upward
# - protection_name: Optional descriptive label for documentation
# - Only specify parameters you want to change - unspecified parameters keep their current values
# 
# ALL SUPPORTED Connection Limit Protections PARAMETERS with user-friendly values:
# - protocol: "tcp", "udp" (Protocol type)
# - threshold: "number" (Connection limit threshold as string, e.g., "500", "1000")
# - app_port_group: "http", "https", "smtp", "dns", "ftp", "imap" or custom port, "" for all ports (must be lowercase)
# - tracking_type: "src_ip", "dst_ip", "src_and_dest_ip", "dst_ip_and_port" (What to track for limiting)
# - action: "drop", "report_only" (Action when threshold exceeded)
# - packet_report: "enable", "disable" (Detailed packet reporting)
# - protection_type: "cps", "concurrent_connections" (Detection type: Connections Per Second vs Total Active Connections)

<<<<<<< HEAD
########################## Edit BDoS Profile ##########################
# Define BDOS profiles to create on each device
bdos_profiles:
  - name: "BDOS_Profile_5"
    params:
      action: "report_only"                  # report_only/block_and_report
=======
################################## BDoS Profile Edit Variables ###############################
# Define BDoS profiles to edit
# Each profile requires profile_name (mandatory) to identify which profile to edit
# Only specify parameters you want to change - unspecified parameters remain unchanged
# Note - If you are editing bandwidth and quota same time then you have to run the playbook twice. 
bdos_profiles:
  - name: "BDOS_Profile_50"
    params:
      action: "report_only"                  # report_only/block_&_report
>>>>>>> 46301bb4
      syn_flood: "enable"                    # enable/disable
      udp_flood: "enable"                    # enable/disable
      igmp_flood: "enable"                 # enable/disable
      icmp_flood: "enable"                   # enable/disable
      tcp_ack_fin_flood: "enable"          # enable/disable
      tcp_rst_flood: "enable"              # enable/disable
      tcp_syn_ack_flood: "enable"          # enable/disable
      tcp_frag_flood: "enable"             # enable/disable
      udp_frag_flood: "enable"             # enable/disable
      inbound_traffic: 1000000               # 1 to 1342177280
      outbound_traffic: 500000               # 1 to 1342177280
      tcp_in_quota: 80                        # 0-100
      udp_in_quota: 50
      icmp_in_quota: 10
      igmp_in_quota: 50
      tcp_out_quota: 80
      udp_out_quota: 50
      icmp_out_quota: 10
      igmp_out_quota: 50
      transparent_optimization: "enable"        # enable/disable
<<<<<<< HEAD
      packet_report: "enable"                # enable/disable
      burst_attack: "disable"                # enable/disable
      maximum_interval_between_bursts: 60    # minutes
      learning_suppression_threshold: 10     # 0-50
      footprint_strictness: "medium"         # low/medium/high
      bdos_rate_limit: "user_defined"        # disable/normal_edge/suspect_edge/user_defined
      user_defined_rate_limit: 500           # 0-4000
      user_defined_rate_limit_unit: "mbps"   # kbps/mbps/gbps
      adv_udp_detection: "enable"            # enable/disable
=======
      packet_report: "enable"                   # enable/disable
      burst_attack: "enable"                   # enable/disable
      maximum_interval_between_bursts: 32       # minutes
      learning_suppression_threshold: 10        # 0-50
      footprint_strictness: "medium"            # low/medium/high
      udp_packet_rate_detection_sensitivity: "medium"    # ignore/low/medium/high
      bdos_rate_limit: "user_defined"           # disable/normal_edge/suspect_edge/user_defined
      user_defined_rate_limit: 500              # 0-4000
      user_defined_rate_limit_unit: "mbps"      # kbps/mbps/gbps
      adv_udp_detection: "enable"               # enable/disable


  # Example: Edit minimal parameters of another BDoS profile
  # - profile_name: "BDOS_Profile_75"
  #   action: "report_only"
  #   inbound_traffic: 1500000
  #   outbound_traffic: 750000

# Notes for BDoS Profiles:
# - profile_name: Mandatory - exact profile name to edit (get from DefensePro UI)
# - Only specify parameters you want to change - unspecified parameters keep their current values
#
# ALL SUPPORTED BDoS PROFILE PARAMETERS:
# - action: "report_only", "block_&_report"
# - *_flood: "enable", "disable" (Enable or disable detection for specific flood types)
# - inbound_traffic / outbound_traffic: Max traffic allowed (bps)
# - *_in_quota / *_out_quota: Traffic quota per protocol (%)
# - transparent_optimization: "enable", "disable"
# - packet_report: "enable", "disable"
# - burst_attack: "enable", "disable"
# - maximum_interval_between_bursts: Interval in minutes
# - learning_suppression_threshold: 0-50
# - footprint_strictness: "low", "medium", "high"
# - udp_packet_rate_detection_sensitivity: "Ignore_or_Disable", "low", "medium", "high"
# - bdos_rate_limit: "disable", "normal_edge", "suspect_edge", "user_defined"
# - user_defined_rate_limit: Numeric value 0-4000 (only if user_defined)
# - user_defined_rate_limit_unit: "kbps", "mbps", "gbps"
# - adv_udp_detection: "enable", "disable"

################################## BDoS Profile Edit Variables ###############################
# Define BDoS profiles to edit
# Each profile requires profile_name (mandatory) to identify which profile to edit
# Only specify parameters you want to change - unspecified parameters remain unchanged
# Note - If you are editing bandwidth and quota same time then you have to run the playbook twice. 
bdos_profiles:
  - name: "BDOS_Profile_50"
    params:
      action: "report_only"                  # report_only/block_&_report
      syn_flood: "enable"                    # enable/disable
      udp_flood: "enable"                    # enable/disable
      igmp_flood: "enable"                 # enable/disable
      icmp_flood: "enable"                   # enable/disable
      tcp_ack_fin_flood: "enable"          # enable/disable
      tcp_rst_flood: "enable"              # enable/disable
      tcp_syn_ack_flood: "enable"          # enable/disable
      tcp_frag_flood: "enable"             # enable/disable
      udp_frag_flood: "enable"             # enable/disable
      inbound_traffic: 1000000               # 1 to 1342177280
      outbound_traffic: 500000               # 1 to 1342177280
      tcp_in_quota: 80                        # 0-100
      udp_in_quota: 50
      icmp_in_quota: 10
      igmp_in_quota: 50
      tcp_out_quota: 80
      udp_out_quota: 50
      icmp_out_quota: 10
      igmp_out_quota: 50
      transparent_optimization: "enable"        # enable/disable
      packet_report: "enable"                   # enable/disable
      burst_attack: "enable"                   # enable/disable
      maximum_interval_between_bursts: 32       # minutes
      learning_suppression_threshold: 10        # 0-50
      footprint_strictness: "medium"            # low/medium/high
      udp_packet_rate_detection_sensitivity: "medium"    # ignore/low/medium/high
      bdos_rate_limit: "user_defined"           # disable/normal_edge/suspect_edge/user_defined
      user_defined_rate_limit: 500              # 0-4000
      user_defined_rate_limit_unit: "mbps"      # kbps/mbps/gbps
      adv_udp_detection: "enable"               # enable/disable


  # Example: Edit minimal parameters of another BDoS profile
  # - profile_name: "BDOS_Profile_75"
  #   action: "report_only"
  #   inbound_traffic: 1500000
  #   outbound_traffic: 750000

# Notes for BDoS Profiles:
# - profile_name: Mandatory - exact profile name to edit (get from DefensePro UI)
# - Only specify parameters you want to change - unspecified parameters keep their current values
#
# ALL SUPPORTED BDoS PROFILE PARAMETERS:
# - action: "report_only", "block_&_report"
# - *_flood: "enable", "disable" (Enable or disable detection for specific flood types)
# - inbound_traffic / outbound_traffic: Max traffic allowed (bps)
# - *_in_quota / *_out_quota: Traffic quota per protocol (%)
# - transparent_optimization: "enable", "disable"
# - packet_report: "enable", "disable"
# - burst_attack: "enable", "disable"
# - maximum_interval_between_bursts: Interval in minutes
# - learning_suppression_threshold: 0-50
# - footprint_strictness: "low", "medium", "high"
# - udp_packet_rate_detection_sensitivity: "Ignore_or_Disable", "low", "medium", "high"
# - bdos_rate_limit: "disable", "normal_edge", "suspect_edge", "user_defined"
# - user_defined_rate_limit: Numeric value 0-4000 (only if user_defined)
# - user_defined_rate_limit_unit: "kbps", "mbps", "gbps"
# - adv_udp_detection: "enable", "disable"
>>>>>>> 46301bb4


################################## DNS Profile Edit Variables ###############################
# Define DNS profiles to edit
# Each profile requires name (mandatory) to identify which profile to edit
# Only specify parameters you want to change - unspecified parameters remain unchanged
```yml
<<<<<<< HEAD
# List of DefensePro device IPs where profiles will be created
# DNS profiles to configure
dns_profiles:
  - name: "dns_profile_10"
    params:
      action: "block_and_report"              # ENUM: report_only, block_and_report
      expected_qps: 4000                      # Expected QPS (0–400M)
      max_allow_qps: 6000                     # Maximum allowed QPS
      manual_trigger: "disable"               # ENUM: enable, disable
      footprint_strictness: "medium"          # ENUM: low, medium, high
      packet_report: "enable"                 # ENUM: enable, disable
      learning_suppression_threshold: 25      # Range: 0–50

      # DNS quotas
      a_quota: 50                             # A-record quota %
      mx_quota: 20                            # MX-record quota %
      ptr_quota: 12                           # PTR-record quota %
      aaaa_quota: 15                          # AAAA-record quota %
      text_quota: 2                           # TXT-record quota %
      soa_quota: 1                            # SOA-record quota %
      naptr_quota: 1                          # NAPTR-record quota %
      srv_quota: 1                            # SRV-record quota %
      other_quota: 1                          # Other-record quota %

      # Status toggles (use enable/disable instead of numeric)
      a_status: "enable"
      mx_status: "enable"
      ptr_status: "enable"
      aaaa_status: "enable"
      text_status: "enable"
      soa_status: "enable"
      naptr_status: "enable"
      srv_status: "enable"
      other_status: "enable"

      # Manual trigger thresholds
      manual_trigger_act_thresh: 0
      manual_trigger_term_thresh: 0

# Example: Minimal update for another DNS profile
#- name: "dns_profile_20"
#  params:
#    action: "block_and_report"  
=======
dns_profiles:
  # Example: Edit DNS profile "DNS_Profile_50", changing multiple parameters
  - name: "DNS_Profile_50"                 # Mandatory: exact name of the profile to edit
    action: "block_and_report"             # Options: report_only, block_and_report
    expected_qps: 5000                      # 1 to 4000000
    max_allow_qps: 10000                    # 1 to 4000000
    manual_trigger: "disable"               # Options: enable, disable
    manual_trigger_act_thresh: 1000
    manual_trigger_term_thresh: 0
    manual_trigger_max_qps_target: 0
    packet_report: "enable"                # Options: enable, disable
    packet_trace: "disable"                # Options: enable, disable
    footprint_strictness: "high"           # Options: low, medium, high
    learning_suppression_threshold: 20     # 0–50
    query_name_sensitivity: "medium"       # Options: low, medium, high
    subdomains_wl_learning: "enable"       # Options: enable, disable

    # Quotas and status toggles
    a_quota: 50                             # 0–100 (%)
    mx_quota: 30
    ptr_quota: 20
    aaaa_quota: 25
    text_quota: 15
    soa_quota: 10
    naptr_quota: 5
    srv_quota: 5
    other_quota: 5

    a_status: "enable"                      # Options: enable, disable
    mx_status: "disable"
    ptr_status: "enable"
    aaaa_status: "enable"
    text_status: "disable"
    soa_status: "enable"
    naptr_status: "disable"
    srv_status: "enable"
    other_status: "disable"

  # Example: Minimal update for another DNS profile
  # - name: "DNS_Profile_75"
  #   action: "report_only"
  #   expected_qps: 2000
>>>>>>> 46301bb4
```
### Notes for DNS Profiles:
# name: Mandatory – exact profile name to edit (get from DefensePro UI)
# Only specify parameters you want to change – unspecified parameters keep their current values
# Supported DNS Profile Parameters:
   action: report_only / block_and_report
   expected_qps, max_allow_qps: numeric thresholds
   manual_trigger and related fields: enable/disable and thresholds
   packet_report: enable/disable
   footprint_strictness: low, medium, high
   learning_suppression_threshold: 0–50
   query_name_sensitivity: low, medium, high
   subdomains_wl_learning: enable/disable
   Quotas: a_quota, mx_quota, ptr_quota, aaaa_quota, text_quota, soa_quota, naptr_quota, srv_quota, other_quota (0–100)
   Status toggles: a_status, mx_status, ptr_status, aaaa_status, text_status, soa_status, naptr_status, srv_status, other_status (enable/disable)


<<<<<<< HEAD
 ################################## Security Policies Variables ###############################
=======
################################## OOS Profile Edit Variables ###############################
# Define OOS profiles to edit
# Each profile requires name (mandatory) to identify which profile to edit
# Only specify parameters you want to change - unspecified parameters remain unchanged

oos_profiles:
  # Example: Edit OOS profile "oos_profile_50", changing multiple parameters
  - name: "OOS_Profile_1"                  # Mandatory: exact profile name
    params:
      action: block_and_report             # Options: report_only, block_and_report
      act_threshold: 5000                  # Optional numeric threshold      
      term_threshold: 4000                 # Optional numeric threshold
      risk: "high"                         # Options: info,low, medium, high
      idle_state: "enable"                 # Options: enable, disable
      syn_ack_allow: enable                # Options: enable, disable
      packet_report: enable                # Options: enable, disable
      idle_state: disable                  # Options: enable, disable
      idle_state_bandwidth_threshold: 10000 # Optional numeric threshold
      idle_state_timer: 10                  # Optional numeric threshold

  # Example: Minimal update for another OOS profile
  #- name: "OOS_Profile_1"                  # Mandatory: exact profile name
  #  params:
  #    action: block_and_report             # Options: report_only, block_and_report
  #    act_threshold: 5000                  # Optional numeric threshold      
  #    term_threshold: 4000 

# Notes for OOS Profiles:

# name: Mandatory – exact profile name to edit (use get_oos_profile to verify)
# Only specify parameters you want to change – unspecified parameters remain unchanged
# Supported OOS Profile Parameters:
        # action: report_only / block_and_report
        # syn_ack_allow: enable / disable
        # packet_report: enable / disable
        # idle_state: enable / disable
        # idle_state_bandwidth_threshold: numeric value
        # idle_state_timer: numeric value
        # act_threshold: numeric value
        # term_threshold: numeric value

################################## Security Policies Variables ###############################
>>>>>>> 46301bb4
# Define security policies to edit
# Each policy requires policy_name (mandatory) to identify which policy to edit
# Only specify parameters you want to change - unspecified parameters remain unchanged
edit_security_policies:
  # Example: Edit a security policy, changing priority and action
  - policy_name: "web_server_protection"    # Policy name to edit (MANDATORY)
    priority: "750"                         # Change priority to 750
    action: "block_and_report"                         # Change action to block and report mode
    state: "enable"                         # Ensure policy is enabled
    
  # Example: Edit another policy with network and profile changes
  # - policy_name: "database_protection"     # Another policy to edit
  #   src_network: "internal_networks"       # Change source network class
  #   dst_network: "database_servers"        # Change destination network class
  #   direction: "twoway"                    # Change to bidirectional
  #   connection_limit_profile: "db_limits"  # Bind connection limit profile
  #   bdos_profile: "database_bdos"          # Bind BDOS profile

  # Example: Edit policy to remove profile bindings
  # - policy_name: "temp_policy"             # Policy to modify
  #   connection_limit_profile: ""           # Remove connection limit profile binding
  #   signature_protection_profile: ""       # Remove signature protection binding
  #   state: "disable"                       # Disable the policy

  # Add more policy entries as needed

# Notes for Security Policies:
# - policy_name: MANDATORY - Must be an existing security policy name
# - Only specify parameters you want to change - unspecified parameters keep their current values
# - Use empty string ("") for profile bindings to remove existing bindings
# 
# ALL SUPPORTED Security Policy PARAMETERS with user-friendly values:
# Basic Configuration:
# - src_network: "network_class_name" or "any" (Source network class)
# - dst_network: "network_class_name" or "any" (Destination network class)  
# - direction: "oneway", "twoway", "bidirectional", "one_way", "two_way" (Traffic direction)
# - state: "enable", "disable", "enabled", "disabled", "active", "inactive" (Policy state)
# - action: "block_and_report", "report_only" (Action when triggered)
# - priority: "number" (Priority value 1-1000, higher numbers = higher priority)
# - packet_reporting_status: "enable", "disable", "enabled", "disabled" (Packet reporting)
#
# Profile Bindings (use empty string "" to remove binding):
# - connection_limit_profile: "profile_name" (Connection limit profile)
# - bdos_profile: "profile_name" (BDOS/Network flood profile)
# - syn_protection_profile: "profile_name" (SYN protection profile)
# - dns_flood_profile: "profile_name" (DNS flood profile)
# - https_flood_profile: "profile_name" (HTTPS flood profile)
# - traffic_filters_profile: "profile_name" (Traffic filters profile)
# - signature_protection_profile: "profile_name" (Application security/AppSec profile)
# - ert_attackers_feed_profile: "profile_name" (ERT attackers feed profile)
# - geo_feed_profile: "profile_name" (Geo feed profile)
# - out_of_state_profile: "profile_name" (Out of state profile)
<<<<<<< HEAD
  
=======
>>>>>>> 46301bb4
<|MERGE_RESOLUTION|>--- conflicted
+++ resolved
@@ -84,24 +84,12 @@
 # - packet_report: "enable", "disable" (Detailed packet reporting)
 # - protection_type: "cps", "concurrent_connections" (Detection type: Connections Per Second vs Total Active Connections)
 
-<<<<<<< HEAD
 ########################## Edit BDoS Profile ##########################
 # Define BDOS profiles to create on each device
 bdos_profiles:
   - name: "BDOS_Profile_5"
     params:
       action: "report_only"                  # report_only/block_and_report
-=======
-################################## BDoS Profile Edit Variables ###############################
-# Define BDoS profiles to edit
-# Each profile requires profile_name (mandatory) to identify which profile to edit
-# Only specify parameters you want to change - unspecified parameters remain unchanged
-# Note - If you are editing bandwidth and quota same time then you have to run the playbook twice. 
-bdos_profiles:
-  - name: "BDOS_Profile_50"
-    params:
-      action: "report_only"                  # report_only/block_&_report
->>>>>>> 46301bb4
       syn_flood: "enable"                    # enable/disable
       udp_flood: "enable"                    # enable/disable
       igmp_flood: "enable"                 # enable/disable
@@ -122,7 +110,6 @@
       icmp_out_quota: 10
       igmp_out_quota: 50
       transparent_optimization: "enable"        # enable/disable
-<<<<<<< HEAD
       packet_report: "enable"                # enable/disable
       burst_attack: "disable"                # enable/disable
       maximum_interval_between_bursts: 60    # minutes
@@ -132,47 +119,74 @@
       user_defined_rate_limit: 500           # 0-4000
       user_defined_rate_limit_unit: "mbps"   # kbps/mbps/gbps
       adv_udp_detection: "enable"            # enable/disable
-=======
-      packet_report: "enable"                   # enable/disable
-      burst_attack: "enable"                   # enable/disable
-      maximum_interval_between_bursts: 32       # minutes
-      learning_suppression_threshold: 10        # 0-50
-      footprint_strictness: "medium"            # low/medium/high
-      udp_packet_rate_detection_sensitivity: "medium"    # ignore/low/medium/high
-      bdos_rate_limit: "user_defined"           # disable/normal_edge/suspect_edge/user_defined
-      user_defined_rate_limit: 500              # 0-4000
-      user_defined_rate_limit_unit: "mbps"      # kbps/mbps/gbps
-      adv_udp_detection: "enable"               # enable/disable
-
-
-  # Example: Edit minimal parameters of another BDoS profile
-  # - profile_name: "BDOS_Profile_75"
-  #   action: "report_only"
-  #   inbound_traffic: 1500000
-  #   outbound_traffic: 750000
-
-# Notes for BDoS Profiles:
-# - profile_name: Mandatory - exact profile name to edit (get from DefensePro UI)
-# - Only specify parameters you want to change - unspecified parameters keep their current values
-#
-# ALL SUPPORTED BDoS PROFILE PARAMETERS:
-# - action: "report_only", "block_&_report"
-# - *_flood: "enable", "disable" (Enable or disable detection for specific flood types)
-# - inbound_traffic / outbound_traffic: Max traffic allowed (bps)
-# - *_in_quota / *_out_quota: Traffic quota per protocol (%)
-# - transparent_optimization: "enable", "disable"
-# - packet_report: "enable", "disable"
-# - burst_attack: "enable", "disable"
-# - maximum_interval_between_bursts: Interval in minutes
-# - learning_suppression_threshold: 0-50
-# - footprint_strictness: "low", "medium", "high"
-# - udp_packet_rate_detection_sensitivity: "Ignore_or_Disable", "low", "medium", "high"
-# - bdos_rate_limit: "disable", "normal_edge", "suspect_edge", "user_defined"
-# - user_defined_rate_limit: Numeric value 0-4000 (only if user_defined)
-# - user_defined_rate_limit_unit: "kbps", "mbps", "gbps"
-# - adv_udp_detection: "enable", "disable"
-
-################################## BDoS Profile Edit Variables ###############################
+
+
+################################## DNS Profile Edit Variables ###############################
+# Define DNS profiles to edit
+# Each profile requires name (mandatory) to identify which profile to edit
+# Only specify parameters you want to change - unspecified parameters remain unchanged
+```yml
+# List of DefensePro device IPs where profiles will be created
+# DNS profiles to configure
+dns_profiles:
+  - name: "dns_profile_10"
+    params:
+      action: "block_and_report"              # ENUM: report_only, block_and_report
+      expected_qps: 4000                      # Expected QPS (0–400M)
+      max_allow_qps: 6000                     # Maximum allowed QPS
+      manual_trigger: "disable"               # ENUM: enable, disable
+      footprint_strictness: "medium"          # ENUM: low, medium, high
+      packet_report: "enable"                 # ENUM: enable, disable
+      learning_suppression_threshold: 25      # Range: 0–50
+
+      # DNS quotas
+      a_quota: 50                             # A-record quota %
+      mx_quota: 20                            # MX-record quota %
+      ptr_quota: 12                           # PTR-record quota %
+      aaaa_quota: 15                          # AAAA-record quota %
+      text_quota: 2                           # TXT-record quota %
+      soa_quota: 1                            # SOA-record quota %
+      naptr_quota: 1                          # NAPTR-record quota %
+      srv_quota: 1                            # SRV-record quota %
+      other_quota: 1                          # Other-record quota %
+
+      # Status toggles (use enable/disable instead of numeric)
+      a_status: "enable"
+      mx_status: "enable"
+      ptr_status: "enable"
+      aaaa_status: "enable"
+      text_status: "enable"
+      soa_status: "enable"
+      naptr_status: "enable"
+      srv_status: "enable"
+      other_status: "enable"
+
+      # Manual trigger thresholds
+      manual_trigger_act_thresh: 0
+      manual_trigger_term_thresh: 0
+
+# Example: Minimal update for another DNS profile
+#- name: "dns_profile_20"
+#  params:
+#    action: "block_and_report"  
+```
+### Notes for DNS Profiles:
+# name: Mandatory – exact profile name to edit (get from DefensePro UI)
+# Only specify parameters you want to change – unspecified parameters keep their current values
+# Supported DNS Profile Parameters:
+   action: report_only / block_and_report
+   expected_qps, max_allow_qps: numeric thresholds
+   manual_trigger and related fields: enable/disable and thresholds
+   packet_report: enable/disable
+   footprint_strictness: low, medium, high
+   learning_suppression_threshold: 0–50
+   query_name_sensitivity: low, medium, high
+   subdomains_wl_learning: enable/disable
+   Quotas: a_quota, mx_quota, ptr_quota, aaaa_quota, text_quota, soa_quota, naptr_quota, srv_quota, other_quota (0–100)
+   Status toggles: a_status, mx_status, ptr_status, aaaa_status, text_status, soa_status, naptr_status, srv_status, other_status (enable/disable)
+
+
+ ################################## BDoS Profile Edit Variables ###############################
 # Define BDoS profiles to edit
 # Each profile requires profile_name (mandatory) to identify which profile to edit
 # Only specify parameters you want to change - unspecified parameters remain unchanged
@@ -239,7 +253,74 @@
 # - user_defined_rate_limit: Numeric value 0-4000 (only if user_defined)
 # - user_defined_rate_limit_unit: "kbps", "mbps", "gbps"
 # - adv_udp_detection: "enable", "disable"
->>>>>>> 46301bb4
+
+################################## BDoS Profile Edit Variables ###############################
+# Define BDoS profiles to edit
+# Each profile requires profile_name (mandatory) to identify which profile to edit
+# Only specify parameters you want to change - unspecified parameters remain unchanged
+# Note - If you are editing bandwidth and quota same time then you have to run the playbook twice. 
+bdos_profiles:
+  - name: "BDOS_Profile_50"
+    params:
+      action: "report_only"                  # report_only/block_&_report
+      syn_flood: "enable"                    # enable/disable
+      udp_flood: "enable"                    # enable/disable
+      igmp_flood: "enable"                 # enable/disable
+      icmp_flood: "enable"                   # enable/disable
+      tcp_ack_fin_flood: "enable"          # enable/disable
+      tcp_rst_flood: "enable"              # enable/disable
+      tcp_syn_ack_flood: "enable"          # enable/disable
+      tcp_frag_flood: "enable"             # enable/disable
+      udp_frag_flood: "enable"             # enable/disable
+      inbound_traffic: 1000000               # 1 to 1342177280
+      outbound_traffic: 500000               # 1 to 1342177280
+      tcp_in_quota: 80                        # 0-100
+      udp_in_quota: 50
+      icmp_in_quota: 10
+      igmp_in_quota: 50
+      tcp_out_quota: 80
+      udp_out_quota: 50
+      icmp_out_quota: 10
+      igmp_out_quota: 50
+      transparent_optimization: "enable"        # enable/disable
+      packet_report: "enable"                   # enable/disable
+      burst_attack: "enable"                   # enable/disable
+      maximum_interval_between_bursts: 32       # minutes
+      learning_suppression_threshold: 10        # 0-50
+      footprint_strictness: "medium"            # low/medium/high
+      udp_packet_rate_detection_sensitivity: "medium"    # ignore/low/medium/high
+      bdos_rate_limit: "user_defined"           # disable/normal_edge/suspect_edge/user_defined
+      user_defined_rate_limit: 500              # 0-4000
+      user_defined_rate_limit_unit: "mbps"      # kbps/mbps/gbps
+      adv_udp_detection: "enable"               # enable/disable
+
+
+  # Example: Edit minimal parameters of another BDoS profile
+  # - profile_name: "BDOS_Profile_75"
+  #   action: "report_only"
+  #   inbound_traffic: 1500000
+  #   outbound_traffic: 750000
+
+# Notes for BDoS Profiles:
+# - profile_name: Mandatory - exact profile name to edit (get from DefensePro UI)
+# - Only specify parameters you want to change - unspecified parameters keep their current values
+#
+# ALL SUPPORTED BDoS PROFILE PARAMETERS:
+# - action: "report_only", "block_&_report"
+# - *_flood: "enable", "disable" (Enable or disable detection for specific flood types)
+# - inbound_traffic / outbound_traffic: Max traffic allowed (bps)
+# - *_in_quota / *_out_quota: Traffic quota per protocol (%)
+# - transparent_optimization: "enable", "disable"
+# - packet_report: "enable", "disable"
+# - burst_attack: "enable", "disable"
+# - maximum_interval_between_bursts: Interval in minutes
+# - learning_suppression_threshold: 0-50
+# - footprint_strictness: "low", "medium", "high"
+# - udp_packet_rate_detection_sensitivity: "Ignore_or_Disable", "low", "medium", "high"
+# - bdos_rate_limit: "disable", "normal_edge", "suspect_edge", "user_defined"
+# - user_defined_rate_limit: Numeric value 0-4000 (only if user_defined)
+# - user_defined_rate_limit_unit: "kbps", "mbps", "gbps"
+# - adv_udp_detection: "enable", "disable"
 
 
 ################################## DNS Profile Edit Variables ###############################
@@ -247,51 +328,6 @@
 # Each profile requires name (mandatory) to identify which profile to edit
 # Only specify parameters you want to change - unspecified parameters remain unchanged
 ```yml
-<<<<<<< HEAD
-# List of DefensePro device IPs where profiles will be created
-# DNS profiles to configure
-dns_profiles:
-  - name: "dns_profile_10"
-    params:
-      action: "block_and_report"              # ENUM: report_only, block_and_report
-      expected_qps: 4000                      # Expected QPS (0–400M)
-      max_allow_qps: 6000                     # Maximum allowed QPS
-      manual_trigger: "disable"               # ENUM: enable, disable
-      footprint_strictness: "medium"          # ENUM: low, medium, high
-      packet_report: "enable"                 # ENUM: enable, disable
-      learning_suppression_threshold: 25      # Range: 0–50
-
-      # DNS quotas
-      a_quota: 50                             # A-record quota %
-      mx_quota: 20                            # MX-record quota %
-      ptr_quota: 12                           # PTR-record quota %
-      aaaa_quota: 15                          # AAAA-record quota %
-      text_quota: 2                           # TXT-record quota %
-      soa_quota: 1                            # SOA-record quota %
-      naptr_quota: 1                          # NAPTR-record quota %
-      srv_quota: 1                            # SRV-record quota %
-      other_quota: 1                          # Other-record quota %
-
-      # Status toggles (use enable/disable instead of numeric)
-      a_status: "enable"
-      mx_status: "enable"
-      ptr_status: "enable"
-      aaaa_status: "enable"
-      text_status: "enable"
-      soa_status: "enable"
-      naptr_status: "enable"
-      srv_status: "enable"
-      other_status: "enable"
-
-      # Manual trigger thresholds
-      manual_trigger_act_thresh: 0
-      manual_trigger_term_thresh: 0
-
-# Example: Minimal update for another DNS profile
-#- name: "dns_profile_20"
-#  params:
-#    action: "block_and_report"  
-=======
 dns_profiles:
   # Example: Edit DNS profile "DNS_Profile_50", changing multiple parameters
   - name: "DNS_Profile_50"                 # Mandatory: exact name of the profile to edit
@@ -334,7 +370,6 @@
   # - name: "DNS_Profile_75"
   #   action: "report_only"
   #   expected_qps: 2000
->>>>>>> 46301bb4
 ```
 ### Notes for DNS Profiles:
 # name: Mandatory – exact profile name to edit (get from DefensePro UI)
@@ -352,9 +387,6 @@
    Status toggles: a_status, mx_status, ptr_status, aaaa_status, text_status, soa_status, naptr_status, srv_status, other_status (enable/disable)
 
 
-<<<<<<< HEAD
- ################################## Security Policies Variables ###############################
-=======
 ################################## OOS Profile Edit Variables ###############################
 # Define OOS profiles to edit
 # Each profile requires name (mandatory) to identify which profile to edit
@@ -397,7 +429,6 @@
         # term_threshold: numeric value
 
 ################################## Security Policies Variables ###############################
->>>>>>> 46301bb4
 # Define security policies to edit
 # Each policy requires policy_name (mandatory) to identify which policy to edit
 # Only specify parameters you want to change - unspecified parameters remain unchanged
@@ -449,8 +480,4 @@
 # - signature_protection_profile: "profile_name" (Application security/AppSec profile)
 # - ert_attackers_feed_profile: "profile_name" (ERT attackers feed profile)
 # - geo_feed_profile: "profile_name" (Geo feed profile)
-# - out_of_state_profile: "profile_name" (Out of state profile)
-<<<<<<< HEAD
-  
-=======
->>>>>>> 46301bb4
+# - out_of_state_profile: "profile_name" (Out of state profile)