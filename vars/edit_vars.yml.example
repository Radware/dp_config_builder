--- conflicted
+++ resolved
@@ -84,7 +84,6 @@
 # - packet_report: "enable", "disable" (Detailed packet reporting)
 # - protection_type: "cps", "concurrent_connections" (Detection type: Connections Per Second vs Total Active Connections)
 
-<<<<<<< HEAD
 ########################## Edit BDoS Profile ##########################
 # Define BDOS profiles to create on each device
 bdos_profiles:
@@ -121,39 +120,6 @@
       user_defined_rate_limit_unit: "mbps"   # kbps/mbps/gbps
       adv_udp_detection: "enable"            # enable/disable
 
-################################### Edit Security Policies #############################
-# Define security policies to edit (must exist on the DefensePro)
-# Each policy requires policy_name (mandatory) to identify which policy to edit
-# Only specify parameters you want to change - unspecified parameters remain unchanged
-edit_security_policies:
-  - policy_name: "egor_security_policy_demo"  # Policy name to edit (MANDATORY)
-    # Basic configuration parameters (all optional)
-    # src_network: "any"                     # Source network class name or "any"
-    # dst_network: "egor_test_net"           # Destination network class name or "any"
-    direction: "oneway"                    # oneway, twoway, bidirectional
-    state: "disable"                        # enable, disable, active, inactive
-    action: "report_only"                        # block_and_report, report_only
-    # priority: "860"                        # Priority value (1-1000)
-    # packet_reporting_status: "enable"      # enable, disable
-    
-    # Profile bindings (all optional - use empty string to remove binding)
-    connection_limit_profile: "cl_prof_egor_test10"   # Connection limit profile name
-    # bdos_profile: ""                                  # BDOS profile name
-    # syn_protection_profile: ""                        # SYN protection profile name
-    # dns_flood_profile: ""                             # DNS flood profile name
-    # https_flood_profile: ""                           # HTTPS flood profile name
-    # traffic_filters_profile: ""                       # Traffic filters profile name
-    # signature_protection_profile: ""                  # Application security profile name
-    # ert_attackers_feed_profile: ""                    # ERT attackers feed profile name
-    # geo_feed_profile: ""                              # Geo feed profile name
-    # out_of_state_profile: ""                          # Out of state profile name
-
-  # Example: Edit another policy with different parameters
-  # - policy_name: "another_security_policy"
-  #   state: "disable"                       # Disable the policy
-  #   action: "report_only"                  # Change to report only mode
-  #   connection_limit_profile: ""           # Remove connection limit profile binding
-=======
 ################################## Security Policies Variables ###############################
 # Define security policies to edit
 # Each policy requires policy_name (mandatory) to identify which policy to edit
@@ -206,5 +172,4 @@
 # - signature_protection_profile: "profile_name" (Application security/AppSec profile)
 # - ert_attackers_feed_profile: "profile_name" (ERT attackers feed profile)
 # - geo_feed_profile: "profile_name" (Geo feed profile)
-# - out_of_state_profile: "profile_name" (Out of state profile)
->>>>>>> 50acbaf8
+# - out_of_state_profile: "profile_name" (Out of state profile)