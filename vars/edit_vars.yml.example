---
# edit_vars.yml.example - Template for editing profiles variables
# Copy this file to edit_vars.yml and customize with your environment details

# Target DefensePro devices - add or remove IP addresses as needed
dp_ip:
  - "10.105.192.32"
  # - "10.105.192.33"
  # - "10.105.192.34"

# Define the network class groups to edit
# Each entry specifies which class_name, index, and new values to apply
# To get the current network class structure and indices, use the get_network_class module first
edit_networks:
  # Example: Edit index 2 of "egor_test_net" to have address 100.1.117.0/27
  - {class_name: "egor_test_net", index: 2, address: "100.1.117.0", mask: "27"}
  
  # Example: Edit index 1 of "egor_test_net" to have address 100.16.10.0/24  
  - {class_name: "egor_test_net", index: 1, address: "100.16.10.0", mask: "24"}
  
  # Example: Edit index 0 with subnet mask in dotted decimal notation
  # - {class_name: "egor_test_net", index: 0, address: "192.168.100.0", mask: "255.255.255.0"}
  
  # Example: Edit different network class
  # - {class_name: "another_net_class", index: 0, address: "10.0.0.0", mask: "255.255.255.0"}
  
  # Add more entries as needed - the playbook will process all combinations of dp_ip × edit_networks

# Notes for Network Classes:
# - class_name: Must be an existing network class name
# - index: The sub-index of the network group within the class (starting from 0)
# - address: The new network address to assign
# - mask: Can be CIDR notation (e.g., "24") or dotted decimal (e.g., "255.255.255.0")
# - Use get_network_class module to discover existing classes and their current indices

################################## Connection Limit Protections Variables ###############################
# Define connection limit protections to edit
# Each protection requires protection_index (mandatory) to identify which protection to edit
# Protection_index can be found either by checking on DefensePro UI Protections-> Connection Limit protections menu or by running get_cl_protections.yml playbook
# Only specify parameters you want to change - unspecified parameters remain unchanged
edit_cl_protections:
  # Example: Edit protection index 450001, changing multiple parameters
  - protection_index: 450001               # Protection index to edit (MANDATORY - starts from 450001)
    protection_name: "HTTP Protection"      # Descriptive name for documentation (optional)
    protocol: "tcp"                        # Protocol: tcp, udp (optional - only if changing)
    threshold: "500"                       # Connection rate threshold as string (optional - only if changing)
    app_port_group: "http"                 # Application port group - lowercase (optional - only if changing)
    tracking_type: "src_ip"                # Tracking: src_ip, dst_ip, src_and_dest_ip, dst_ip_and_port (optional)
    action: "drop"                         # Action: drop, report_only (optional - only if changing)
    packet_report: "enable"                # Packet reporting: enable, disable (optional - only if changing)
    protection_type: "cps"                 # Protection type: cps, concurrent_connections (optional - only if changing)

  # Example: Edit protection index 450003, changing only specific parameters
  # - protection_index: 450003             # Another protection to edit
  #   protection_name: "SMTP Protection"    # Descriptive name
  #   protocol: "tcp"                      # Protocol type
  #   threshold: "200"                     # Connection limit threshold
  #   app_port_group: "smtp"               # Application port group (or leave empty "" for all ports)
  #   tracking_type: "dst_ip"              # Tracking type
  #   action: "report_only"                # Action mode
  #   packet_report: "disable"             # Packet reporting setting
  #   protection_type: "concurrent_connections" # Protection detection type

  # Example: Edit protection index 450005, changing minimal parameters
  # - protection_index: 450005             # Yet another protection
  #   threshold: "1000"                    # Only change the threshold
  #   action: "drop"                       # Only change the action
  #   # All other parameters remain unchanged

  # Add more protection entries as needed

# Notes for Connection Limit Protections:
# - protection_index: MANDATORY - identifies which protection to edit (get from DefensePro UI or future get_cl_protections.yml)
#   Connection limit protection indexes start from 450001 and increment upward
# - protection_name: Optional descriptive label for documentation
# - Only specify parameters you want to change - unspecified parameters keep their current values
# 
# ALL SUPPORTED Connection Limit Protections PARAMETERS with user-friendly values:
# - protocol: "tcp", "udp" (Protocol type)
# - threshold: "number" (Connection limit threshold as string, e.g., "500", "1000")
# - app_port_group: "http", "https", "smtp", "dns", "ftp", "imap" or custom port, "" for all ports (must be lowercase)
# - tracking_type: "src_ip", "dst_ip", "src_and_dest_ip", "dst_ip_and_port" (What to track for limiting)
# - action: "drop", "report_only" (Action when threshold exceeded)
# - packet_report: "enable", "disable" (Detailed packet reporting)
# - protection_type: "cps", "concurrent_connections" (Detection type: Connections Per Second vs Total Active Connections)


 ################################## BDoS Profile Edit Variables ###############################
# Define BDoS profiles to edit
# Each profile requires profile_name (mandatory) to identify which profile to edit
# Only specify parameters you want to change - unspecified parameters remain unchanged
# Note - If you are editing bandwidth and quota same time then you have to run the playbook twice. 
bdos_profiles:
  - name: "BDOS_Profile_50"
    params:
      action: "report_only"                  # report_only/block_&_report
      syn_flood: "enable"                    # enable/disable
      udp_flood: "enable"                    # enable/disable
      igmp_flood: "enable"                 # enable/disable
      icmp_flood: "enable"                   # enable/disable
      tcp_ack_fin_flood: "enable"          # enable/disable
      tcp_rst_flood: "enable"              # enable/disable
      tcp_syn_ack_flood: "enable"          # enable/disable
      tcp_frag_flood: "enable"             # enable/disable
      udp_frag_flood: "enable"             # enable/disable
      inbound_traffic: 1000000               # 1 to 1342177280
      outbound_traffic: 500000               # 1 to 1342177280
      tcp_in_quota: 80                        # 0-100
      udp_in_quota: 50
      icmp_in_quota: 10
      igmp_in_quota: 50
      tcp_out_quota: 80
      udp_out_quota: 50
      icmp_out_quota: 10
      igmp_out_quota: 50
      transparent_optimization: "enable"        # enable/disable
      packet_report: "enable"                   # enable/disable
      burst_attack: "enable"                   # enable/disable
      maximum_interval_between_bursts: 32       # minutes
      learning_suppression_threshold: 10        # 0-50
      footprint_strictness: "medium"            # low/medium/high
      udp_packet_rate_detection_sensitivity: "medium"    # ignore/low/medium/high
      bdos_rate_limit: "user_defined"           # disable/normal_edge/suspect_edge/user_defined
      user_defined_rate_limit: 500              # 0-4000
      user_defined_rate_limit_unit: "mbps"      # kbps/mbps/gbps
      adv_udp_detection: "enable"               # enable/disable


  # Example: Edit minimal parameters of another BDoS profile
  # - profile_name: "BDOS_Profile_75"
  #   action: "report_only"
  #   inbound_traffic: 1500000
  #   outbound_traffic: 750000

# Notes for BDoS Profiles:
# - profile_name: Mandatory - exact profile name to edit (get from DefensePro UI)
# - Only specify parameters you want to change - unspecified parameters keep their current values
#
# ALL SUPPORTED BDoS PROFILE PARAMETERS:
# - action: "report_only", "block_&_report"
# - *_flood: "enable", "disable" (Enable or disable detection for specific flood types)
# - inbound_traffic / outbound_traffic: Max traffic allowed (bps)
# - *_in_quota / *_out_quota: Traffic quota per protocol (%)
# - transparent_optimization: "enable", "disable"
# - packet_report: "enable", "disable"
# - burst_attack: "enable", "disable"
# - maximum_interval_between_bursts: Interval in minutes
# - learning_suppression_threshold: 0-50
# - footprint_strictness: "low", "medium", "high"
# - udp_packet_rate_detection_sensitivity: "Ignore_or_Disable", "low", "medium", "high"
# - bdos_rate_limit: "disable", "normal_edge", "suspect_edge", "user_defined"
# - user_defined_rate_limit: Numeric value 0-4000 (only if user_defined)
# - user_defined_rate_limit_unit: "kbps", "mbps", "gbps"
# - adv_udp_detection: "enable", "disable"


################################## DNS Profile Edit Variables ###############################
# Define DNS profiles to edit
# Each profile requires name (mandatory) to identify which profile to edit
# Only specify parameters you want to change - unspecified parameters remain unchanged

dns_profiles:
<<<<<<< HEAD
  - name: "dns_profile_10"
    params:
      # Core settings
      action: "block_&_report"              # ENUM: report_only, block_&_report
      expected_qps: 1000                      # Expected QPS (0–4000000)
      max_allow_qps: 5000                     # Maximum allowed QPS
      manual_trigger: "disable"               # ENUM: enable, disable
      footprint_strictness: "medium"          # ENUM: low, medium, high
      packet_report: "enable"                 # ENUM: enable, disable
      learning_suppression_threshold: 25      # Range: 0–50

      # DNS quotas
      a_quota: 50                             # A-record quota %
      mx_quota: 20                            # MX-record quota %
      ptr_quota: 12                           # PTR-record quota %
      aaaa_quota: 15                          # AAAA-record quota %
      text_quota: 2                           # TXT-record quota %
      soa_quota: 1                            # SOA-record quota %
      naptr_quota: 1                          # NAPTR-record quota %
      srv_quota: 1                            # SRV-record quota %
      other_quota: 1                          # Other-record quota %

      # Status toggles (use enable/disable instead of numeric)
      a_status: "enable"
      mx_status: "enable"
      ptr_status: "enable"
      aaaa_status: "enable"
      text_status: "enable"
      soa_status: "enable"
      naptr_status: "enable"
      srv_status: "enable"
      other_status: "enable"

      # Manual trigger thresholds, termination thre
      manual_trigger_act_thresh: 6000
      manual_trigger_term_thresh: 5000
```
=======
  # Example: Edit DNS profile "DNS_Profile_50", changing multiple parameters
  - name: "DNS_Profile_50"                 # Mandatory: exact name of the profile to edit
    params:
      action: "block_and_report"             # Options: report_only, block_and_report
      expected_qps: 5000                      # 1 to 4000000
      max_allow_qps: 10000                    # 1 to 4000000
      manual_trigger: "disable"               # Options: enable, disable
      manual_trigger_act_thresh: 1000
      manual_trigger_term_thresh: 0
      manual_trigger_max_qps_target: 0
      packet_report: "enable"                # Options: enable, disable
      packet_trace: "disable"                # Options: enable, disable
      footprint_strictness: "high"           # Options: low, medium, high
      learning_suppression_threshold: 20     # 0–50
      query_name_sensitivity: "medium"       # Options: low, medium, high
      subdomains_wl_learning: "enable"       # Options: enable, disable

      # Quotas and status toggles
      a_quota: 50                             # 0–100 (%)
      mx_quota: 30
      ptr_quota: 20
      aaaa_quota: 25
      text_quota: 15
      soa_quota: 10
      naptr_quota: 5
      srv_quota: 5
      other_quota: 5

      a_status: "enable"                      # Options: enable, disable
      mx_status: "disable"
      ptr_status: "enable"
      aaaa_status: "enable"
      text_status: "disable"
      soa_status: "enable"
      naptr_status: "disable"
      srv_status: "enable"
      other_status: "disable"

  # Example: Minimal update for another DNS profile
  # - name: "DNS_Profile_75"
    #  params:
    #   action: "report_only"
    #   expected_qps: 2000

>>>>>>> 59d9086f
### Notes for DNS Profiles:
# name: Mandatory – exact profile name to edit (get from DefensePro UI)
# Only specify parameters you want to change – unspecified parameters keep their current values
# Supported DNS Profile Parameters:
#   action: report_only / block_and_report
#   expected_qps, max_allow_qps: numeric thresholds
#   manual_trigger and related fields: enable/disable and thresholds
#   packet_report: enable/disable
#   footprint_strictness: low, medium, high
#   learning_suppression_threshold: 0–50
#   query_name_sensitivity: low, medium, high
#   subdomains_wl_learning: enable/disable
#   Quotas: a_quota, mx_quota, ptr_quota, aaaa_quota, text_quota, soa_quota, naptr_quota, srv_quota, other_quota (0–100)
#   Status toggles: a_status, mx_status, ptr_status, aaaa_status, text_status, soa_status, naptr_status, srv_status, other_status (enable/disable)


################################## OOS Profile Edit Variables ###############################
# Define OOS profiles to edit
# Each profile requires name (mandatory) to identify which profile to edit
# Only specify parameters you want to change - unspecified parameters remain unchanged

oos_profiles:
  # Example: Edit OOS profile "oos_profile_50", changing multiple parameters
  - name: "OOS_Profile_1"                  # Mandatory: exact profile name
    params:
      action: block_and_report             # Options: report_only, block_and_report
      act_threshold: 5000                  # Optional numeric threshold      
      term_threshold: 4000                 # Optional numeric threshold
      risk: "high"                         # Options: info,low, medium, high
      idle_state: "enable"                 # Options: enable, disable
      syn_ack_allow: enable                # Options: enable, disable
      packet_report: enable                # Options: enable, disable
      idle_state: disable                  # Options: enable, disable
      idle_state_bandwidth_threshold: 10000 # Optional numeric threshold
      idle_state_timer: 10                  # Optional numeric threshold

  # Example: Minimal update for another OOS profile
  #- name: "OOS_Profile_1"                  # Mandatory: exact profile name
  #  params:
  #    action: block_and_report             # Options: report_only, block_and_report
  #    act_threshold: 5000                  # Optional numeric threshold      
  #    term_threshold: 4000 

# Notes for OOS Profiles:

# name: Mandatory – exact profile name to edit (use get_oos_profile to verify)
# Only specify parameters you want to change – unspecified parameters remain unchanged
# Supported OOS Profile Parameters:
        # action: report_only / block_and_report
        # syn_ack_allow: enable / disable
        # packet_report: enable / disable
        # idle_state: enable / disable
        # idle_state_bandwidth_threshold: numeric value
        # idle_state_timer: numeric value
        # act_threshold: numeric value
        # term_threshold: numeric value

################################## Security Policies Variables ###############################
# Define security policies to edit
# Each policy requires policy_name (mandatory) to identify which policy to edit
# Only specify parameters you want to change - unspecified parameters remain unchanged
edit_security_policies:
  # Example: Edit a security policy, changing priority and action
  - policy_name: "web_server_protection"    # Policy name to edit (MANDATORY)
    priority: "750"                         # Change priority to 750
    action: "block_and_report"                         # Change action to block and report mode
    state: "enable"                         # Ensure policy is enabled
    
  # Example: Edit another policy with network and profile changes
  # - policy_name: "database_protection"     # Another policy to edit
  #   src_network: "internal_networks"       # Change source network class
  #   dst_network: "database_servers"        # Change destination network class
  #   direction: "twoway"                    # Change to bidirectional
  #   connection_limit_profile: "db_limits"  # Bind connection limit profile
  #   bdos_profile: "database_bdos"          # Bind BDOS profile

  # Example: Edit policy to remove profile bindings
  # - policy_name: "temp_policy"             # Policy to modify
  #   connection_limit_profile: ""           # Remove connection limit profile binding
  #   signature_protection_profile: ""       # Remove signature protection binding
  #   state: "disable"                       # Disable the policy

  # Add more policy entries as needed

# Notes for Security Policies:
# - policy_name: MANDATORY - Must be an existing security policy name
# - Only specify parameters you want to change - unspecified parameters keep their current values
# - Use empty string ("") for profile bindings to remove existing bindings
# 
# ALL SUPPORTED Security Policy PARAMETERS with user-friendly values:
# Basic Configuration:
# - src_network: "network_class_name" or "any" (Source network class)
# - dst_network: "network_class_name" or "any" (Destination network class)  
# - direction: "oneway", "twoway", "bidirectional", "one_way", "two_way" (Traffic direction)
# - state: "enable", "disable", "enabled", "disabled", "active", "inactive" (Policy state)
# - action: "block_and_report", "report_only" (Action when triggered)
# - priority: "number" (Priority value 1-1000, higher numbers = higher priority)
# - packet_reporting_status: "enable", "disable", "enabled", "disabled" (Packet reporting)
#
# Profile Bindings (use empty string "" to remove binding):
# - connection_limit_profile: "profile_name" (Connection limit profile)
# - bdos_profile: "profile_name" (BDOS/Network flood profile)
# - syn_protection_profile: "profile_name" (SYN protection profile)
# - dns_flood_profile: "profile_name" (DNS flood profile)
# - https_flood_profile: "profile_name" (HTTPS flood profile)
# - traffic_filters_profile: "profile_name" (Traffic filters profile)
# - signature_protection_profile: "profile_name" (Application security/AppSec profile)
# - ert_attackers_feed_profile: "profile_name" (ERT attackers feed profile)
# - geo_feed_profile: "profile_name" (Geo feed profile)
# - out_of_state_profile: "profile_name" (Out of state profile)<|MERGE_RESOLUTION|>--- conflicted
+++ resolved
@@ -160,45 +160,6 @@
 # Only specify parameters you want to change - unspecified parameters remain unchanged
 
 dns_profiles:
-<<<<<<< HEAD
-  - name: "dns_profile_10"
-    params:
-      # Core settings
-      action: "block_&_report"              # ENUM: report_only, block_&_report
-      expected_qps: 1000                      # Expected QPS (0–4000000)
-      max_allow_qps: 5000                     # Maximum allowed QPS
-      manual_trigger: "disable"               # ENUM: enable, disable
-      footprint_strictness: "medium"          # ENUM: low, medium, high
-      packet_report: "enable"                 # ENUM: enable, disable
-      learning_suppression_threshold: 25      # Range: 0–50
-
-      # DNS quotas
-      a_quota: 50                             # A-record quota %
-      mx_quota: 20                            # MX-record quota %
-      ptr_quota: 12                           # PTR-record quota %
-      aaaa_quota: 15                          # AAAA-record quota %
-      text_quota: 2                           # TXT-record quota %
-      soa_quota: 1                            # SOA-record quota %
-      naptr_quota: 1                          # NAPTR-record quota %
-      srv_quota: 1                            # SRV-record quota %
-      other_quota: 1                          # Other-record quota %
-
-      # Status toggles (use enable/disable instead of numeric)
-      a_status: "enable"
-      mx_status: "enable"
-      ptr_status: "enable"
-      aaaa_status: "enable"
-      text_status: "enable"
-      soa_status: "enable"
-      naptr_status: "enable"
-      srv_status: "enable"
-      other_status: "enable"
-
-      # Manual trigger thresholds, termination thre
-      manual_trigger_act_thresh: 6000
-      manual_trigger_term_thresh: 5000
-```
-=======
   # Example: Edit DNS profile "DNS_Profile_50", changing multiple parameters
   - name: "DNS_Profile_50"                 # Mandatory: exact name of the profile to edit
     params:
@@ -243,7 +204,6 @@
     #   action: "report_only"
     #   expected_qps: 2000
 
->>>>>>> 59d9086f
 ### Notes for DNS Profiles:
 # name: Mandatory – exact profile name to edit (get from DefensePro UI)
 # Only specify parameters you want to change – unspecified parameters keep their current values
