--- conflicted
+++ resolved
@@ -309,10 +309,6 @@
       #challenge_method: "javascript" 
       
   # Note - SSL Decryption and Encryption should be enabled on the DP for challenge method to work
-<<<<<<< HEAD
-  
-=======
->>>>>>> 90666fdf
 
 ########################## Traffic Filter Profiles and Protections ##########################
 # List of Traffic Filter profiles and protections to create per device
