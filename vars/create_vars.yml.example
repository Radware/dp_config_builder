--- conflicted
+++ resolved
@@ -96,180 +96,4 @@
 # Usage Scenarios:
 # 1. Create protections only: Define cl_protections, skip cl_profiles
 # 2. Create profiles only: Skip cl_protections, define cl_profiles with existing protection names
-# 3. Create both: Define both cl_protections and cl_profiles
-
-
-########################## BDoS Profiles ##########################
-# Define BDOS profiles to create on each device
-# All parameters use user-friendly values that are automatically mapped to API values
-# You can skip this section if you only want to use existing BDoS profiles
-<<<<<<< HEAD
-```yml
-bdos_profiles:
-  - name: "BDOS_Profile_50"
-    params:
-      action: "report_only"                   # Options: report_only, block_and_report
-=======
-
-bdos_profiles:
-  - name: "BDOS_Profile_50"
-    params:
-      action: "report_only"                   # Options: report_only, block_&_report
->>>>>>> 46301bb4
-      syn_flood: "enable"                     # Options: enable, disable
-      udp_flood: "enable"                     # Options: enable, disable
-      igmp_flood: "enable"                    # Options: enable, disable
-      icmp_flood: "enable"                    # Options: enable, disable
-      tcp_ack_fin_flood: "enable"             # Options: enable, disable
-      tcp_rst_flood: "enable"                 # Options: enable, disable
-      tcp_syn_ack_flood: "enable"             # Options: enable, disable
-      tcp_frag_flood: "enable"                # Options: enable, disable
-      udp_frag_flood: "enable"                # Options: enable, disable
-      inbound_traffic: 1000000                # 1 to 1342177280 (kbps)
-      outbound_traffic: 500000                # 1 to 1342177280 (kbps)
-      tcp_in_quota: 80                         # 0-100 (%)
-      udp_in_quota: 50                         # 0-100 (%)
-      icmp_in_quota: 10                        # 0-100 (%)
-      igmp_in_quota: 50                        # 0-100 (%)
-      tcp_out_quota: 80                        # 0-100 (%)
-      udp_out_quota: 50                        # 0-100 (%)
-      icmp_out_quota: 10                        # 0-100 (%)
-      igmp_out_quota: 50                        # 0-100 (%)
-      transparent_optimization: "enable"       # Options: enable, disable
-      packet_report: "enable"                  # Options: enable, disable
-      burst_attack: "enable"                   # Options: enable, disable
-      maximum_interval_between_bursts: 32      # Minutes (1-336)
-      learning_suppression_threshold: 10       # 0-50
-      footprint_strictness: "medium"           # Options: low, medium, high
-      udp_packet_rate_detection_sensitivity: "low"  # Options: Ignore_or_Disable, low, medium, high
-      bdos_rate_limit: "user_defined"          # Options: disable, normal_edge, suspect_edge, user_defined
-      user_defined_rate_limit: 500             # 0-4000 (rate value)
-      user_defined_rate_limit_unit: "mbps"     # Options: kbps, mbps, gbps
-      adv_udp_detection: "enable"              # Options: enable, disable
-<<<<<<< HEAD
-```
-=======
-
->>>>>>> 46301bb4
-# Parameter Descriptions:
-# - action: What to do when a flood is detected
-# - *_flood: Enable/disable detection of specific attack type
-# - inbound_traffic / outbound_traffic: Max traffic allowed (bps)
-# - *_in_quota / *_out_quota: Traffic quota per protocol (%)
-# - transparent_optimization: Optimize traffic without blocking
-# - packet_report: Enable detailed packet reporting
-# - burst_attack: Detect burst attacks
-# - maximum_interval_between_bursts: Interval in minutes to define burst
-# - learning_suppression_threshold: Suppress alerts during learning (0-50)
-# - footprint_strictness: Sensitivity of footprint analysis
-# - udp_packet_rate_detection_sensitivity: Sensitivity of UDP flood detection
-# - bdos_rate_limit: Rate limit mode
-# - user_defined_rate_limit / unit: Custom rate limit
-# - adv_udp_detection: Advanced UDP detection toggle
-
-# Usage Scenarios:
-# 1. Create new BDoS profiles: Define bdos_profiles
-<<<<<<< HEAD
-# 2. Use existing BDoS profiles only: Skip this section and reference them elsewhere
-
-
-################################## DNS Profile create Variables ###############################
-# Define DNS profiles to create on each device
-# All parameters use user-friendly values that are automatically mapped to API values
-# You can skip this section if you only want to use existing DNS profiles
-```yml
-# List of DefensePro device IPs where profiles will be created
-# DNS profiles to configure
-create_dns_profiles:
-  - name: "dns_profile_10"
-    params:
-      # Core settings
-      action: "block_&_report"              # ENUM: report_only, block_and_report
-      expected_qps: 1000                      # Expected QPS (0–400M)
-      max_allow_qps: 5000                     # Maximum allowed QPS
-      manual_trigger: "disable"               # ENUM: enable, disable
-      footprint_strictness: "medium"          # ENUM: low, medium, high
-      packet_report: "enable"                 # ENUM: enable, disable
-      learning_suppression_threshold: 25      # Range: 0–50
-
-      # DNS quotas
-      a_quota: 50                             # A-record quota %
-      mx_quota: 20                            # MX-record quota %
-      ptr_quota: 12                           # PTR-record quota %
-      aaaa_quota: 15                          # AAAA-record quota %
-      text_quota: 2                           # TXT-record quota %
-      soa_quota: 1                            # SOA-record quota %
-      naptr_quota: 1                          # NAPTR-record quota %
-      srv_quota: 1                            # SRV-record quota %
-      other_quota: 1                          # Other-record quota %
-
-      # Status toggles (use enable/disable instead of numeric)
-      a_status: "enable"
-      mx_status: "enable"
-      ptr_status: "enable"
-      aaaa_status: "enable"
-      text_status: "enable"
-      soa_status: "enable"
-      naptr_status: "enable"
-      srv_status: "enable"
-      other_status: "enable"
-
-      # Manual trigger thresholds
-      manual_trigger_act_thresh: 0
-      manual_trigger_term_thresh: 0
-
-  - name: "dns_profile_20"
-    params:
-      # Core settings
-      action: "block_&_report"              # ENUM: report_only, block_and_report
-      expected_qps: 1000                      # Expected QPS (0–400M)
-      max_allow_qps: 5000                     # Maximum allowed QPS
-      manual_trigger: "disable"               # ENUM: enable, disable
-      footprint_strictness: "medium"          # ENUM: low, medium, high
-      packet_report: "enable"                 # ENUM: enable, disable
-      learning_suppression_threshold: 25      # Range: 0–50
-
-      # DNS quotas
-      a_quota: 50                             # A-record quota %
-      mx_quota: 20                            # MX-record quota %
-      ptr_quota: 12                           # PTR-record quota %
-      aaaa_quota: 15                          # AAAA-record quota %
-      text_quota: 2                           # TXT-record quota %
-      soa_quota: 1                            # SOA-record quota %
-      naptr_quota: 1                          # NAPTR-record quota %
-      srv_quota: 1                            # SRV-record quota %
-      other_quota: 1                          # Other-record quota %
-
-      # Status toggles (use enable/disable instead of numeric)
-      a_status: "enable"
-      mx_status: "enable"
-      ptr_status: "enable"
-      aaaa_status: "enable"
-      text_status: "enable"
-      soa_status: "enable"
-      naptr_status: "enable"
-      srv_status: "enable"
-      other_status: "enable"
-
-      # Manual trigger thresholds
-      manual_trigger_act_thresh: 0
-      manual_trigger_term_thresh: 0
-
-```
-### Parameter Descriptions:
-# - action: What to do when DNS traffic anomaly is detected
-# - expected_qps / max_allow_qps: Thresholds for query rates
-# - manual_trigger and related fields: Enable manual override and thresholds
-# - packet_report / packet_trace: Enable detailed reporting and tracing
-# - footprint_strictness: Sensitivity of footprint analysis
-# - learning_suppression_threshold: Suppress alerts during learning (0-100)
-# - query_name_sensitivity: Sensitivity of query name monitoring
-# - *_quota: Percentage allocation per DNS record type
-# - *_status: Enable/disable monitoring per DNS record type
-
-# Usage Scenarios:
-# 1. Create new DNS profiles: Define dns_profiles
-# 2. Use existing DNS profiles only: Skip this section and reference them elsewhere
-=======
-# 2. Use existing BDoS profiles only: Skip this section and reference them elsewhere
->>>>>>> 46301bb4
+# 3. Create both: Define both cl_protections and cl_profiles