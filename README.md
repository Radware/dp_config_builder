# DefensePro Configuration Builder

Ansible automation for Radware DefensePro security configuration management.

Automate configuration of DefensePro security profiles, policies, and network settings across multiple devices using Ansible playbooks and custom modules.

## Quick Start

**For Operators/Users**: See [USER_GUIDE.md](USER_GUIDE.md) for step-by-step instructions

**For Developers**: See [DEVELOPER.md](DEVELOPER.md) for technical architecture and API details

## Prerequisites

Before using the DefensePro Configuration Builder, you need to set up the basic Ansible environment:

### 1. Create Ansible Configuration
```bash
# Copy the example Ansible configuration
cp ansible_example.cfg ansible.cfg

# Edit if needed (default settings work for most cases)
nano ansible.cfg
```

### 2. Create Inventory File  
```bash
# Copy the example inventory
cp inventory_example.ini inventory.ini

# Edit the inventory (usually no changes needed)
nano inventory.ini
```

### 3. Setup Variable Files
```bash
# Copy configuration templates
cd vars/
cp cc_example.yml cc.yml                    # CyberController connection settings
cp create_vars.yml.example create_vars.yml  # For creating resources  
cp edit_vars.yml.example edit_vars.yml      # For editing resources
cp delete_vars.yml.example delete_vars.yml  # For deleting resources
cp get_vars.yml.example get_vars.yml        # For querying resources
cp update_vars_example.yml update_vars.yml  # For policy updates

# Edit connection settings
nano cc.yml  # Add your CyberController IP, username, password

# Edit other vars files referenced above as needed
```

### 4. Verify Setup
```bash

# Test inventory configuration  
ansible-inventory --list

## Repository Structure

```
dp_config_builder/
├── README.md                 # Project overview and quick start
├── USER_GUIDE.md            # Step-by-step user instructions  
├── DEVELOPER.md             # Technical documentation for developers
├── 
├── ansible.cfg              # Ansible configuration (create from ansible_example.cfg)
├── ansible_example.cfg      # Template for Ansible configuration
├── inventory.ini            # Ansible inventory (create from inventory_example.ini)
├── inventory_example.ini    # Template for Ansible inventory
├── 
├── playbooks/               # Ansible playbooks for automation
│   ├── create_*.yml         # Creation playbooks
│   ├── edit_*.yml           # Editing playbooks  
│   ├── delete_*.yml         # Deletion playbooks
│   ├── get_*.yml            # Query/retrieval playbooks
│   ├── log/                 # Execution logs (auto-created)
│   └── tmp/                 # Temporary files (auto-created)
├── 
├── plugins/                 # Custom Ansible modules and utilities
│   ├── modules/             # Custom modules 
│   │   ├── create_*.py      # Creation modules
│   │   ├── edit_*.py        # Editing modules
│   │   ├── delete_*.py      # Deletion modules
│   │   ├── get_*.py         # Query modules
│   │   └── dp_*.py          # Device lock/unlock utilities
│   └── module_utils/        # Shared utilities
│       ├── radware_cc.py    # HTTP client with session management
│       └── logger.py        # Structured logging utility
├── 
├── vars/                    # Configuration files and templates
│   ├── cc.yml               # CyberController connection (create from cc_example.yml)
│   ├── cc_example.yml       # Template for CC connection settings
│   ├── *_vars.yml          # Your configuration files (git-ignored)
│   └── *_vars.yml.example  # Safe templates (in git)
└── 
└── tasks/                   # Reusable task fragments (advanced usage)
    └── cl_profile_tasks/    # Connection limit profile task components
```

## What This Does

- Create, edit, delete, and query DefensePro security profile and policy configurations
- Manage multiple DefensePro devices simultaneously

## Available Operations

### Network Class Management

| Playbook | Purpose | Documentation |
|----------|---------|---------------|
| `create_network_class.yml` | Create new network classes | [USER_GUIDE.md](USER_GUIDE.md#workflow-1-create-new-network-classes) |
| `edit_network_class.yml` | Modify existing networks | [USER_GUIDE.md](USER_GUIDE.md#workflow-2-modify-existing-networks) |
| `delete_network_class.yml` | Remove network groups | [USER_GUIDE.md](USER_GUIDE.md#workflow-3-clean-up-networks) |
| `get_network_class.yml` | Query current state with filtering | [USER_GUIDE.md](USER_GUIDE.md#workflow-6-get-network-classes-with-filtering) |

### BDoS Profile Management
| Playbook | Purpose | Documentation |
|----------|---------|---------------|
| `create_bdos_profile.yml` | Create new BDoS flood profiles           | [USER\_GUIDE.md](USER_GUIDE.md#workflow-9-create-bdos-profiles)             |
| `edit_bdos_profile.yml`   | Modify existing BDoS profiles            | [USER\_GUIDE.md](USER_GUIDE.md#workflow-9a-edit-bdos-profiles)               |
| `delete_bdos_profile.yml` | Remove BDoS profiles                     | [USER\_GUIDE.md](USER_GUIDE.md#workflow-9b-delete-bdos-profiles)             |
| `get_bdos_profile.yml`    | Query current BDoS profile configuration | [USER\_GUIDE.md](USER_GUIDE.md#workflow-9c-get-bdos-profiles-with-filtering) |

### DNS Profile Management
| Playbook | Purpose | Documentation |
|----------|---------|---------------|
| `create_dns_profile.yml` | Create new dns flood profiles           | [USER\_GUIDE.md](USER_GUIDE.md#workflow-10-create-dns-profile)             |
| `edit_dns_profile.yml`   | Modify existing dns profiles            | [USER\_GUIDE.md](USER_GUIDE.md#workflow-10a-edit-dns-profile)               |
| `delete_dns_profile.yml` | Remove dns profiles                     | [USER\_GUIDE.md](USER_GUIDE.md#workflow-10b-delete-dns-profile)             |
| `get_dns_profile.yml`    | Query current dns profile configuration | [USER\_GUIDE.md](USER_GUIDE.md#workflow-10c-get-dns-profile) |


### Connection Limit Profiles

| Playbook | Purpose | Documentation |
|----------|---------|---------------|
| `create_cl_profiles.yml` | Create connection limit profiles and protections | *See create_vars.yml for configuration* |
| `edit_cl_protections.yml` | Edit existing connection limit protections | *See edit_vars.yml for configuration* |
| `get_cl_profiles.yml` | Get connection limit profiles and protections (with optional filtering) | *See get_vars.yml for configuration* |
| `delete_cl_profiles.yml` | Delete connection limit profiles and protections (flexible removal) | *See delete_vars.yml for configuration* |


**Connection Limit Protection Features**:
-  **8 configurable parameters** (protocol, threshold, app_port_group, tracking_type, action, packet_report, protection_type, index)
-  **Flexible creation**: All parameters optional except name (sensible defaults provided)
-  **Optional sections**: Both `cl_protections` and `cl_profiles` sections are optional
-  **Partial editing**: Only specify parameters you want to change
-  **Profile querying**: Get all profiles and protections with optional filtering by profile names
-  **Flexible deletion**: Remove protections from profiles OR delete protections entirely
-  **Index control**: Optional index parameter (0 or 450001+, defaults to 0)
-  **Profile management**: Reference existing or newly created protections

### Security Policy Management

| Playbook | Purpose | Documentation |
|----------|---------|---------------|
| `create_security_policy.yml` | **ORCHESTRATOR**: Create security policies with profile bindings | [USER_GUIDE.md](USER_GUIDE.md#workflow-9-create-security-policies-with-profile-bindings) |
| `edit_security_policy.yml` | Edit existing security policies (partial updates and profile management) | [USER_GUIDE.md](USER_GUIDE.md#editing-security-policies) |
| `delete_security_policy.yml` | Delete security policies with optional profile cleanup | [USER_GUIDE.md](USER_GUIDE.md#deleting-security-policies) |
| `update_policies.yml` | Apply DefensePro configuration updates (policy updates) | [USER_GUIDE.md](USER_GUIDE.md#workflow-10-apply-defensepro-policy-updates) |

**Security Policy Features**:
- **Unified orchestration**: Single playbook creates profiles and security policies
- **Policy editing**: Modify existing policies with partial updates and profile management
- **Policy deletion**: Remove policies with dual deletion modes (policy-only vs policy+profiles)
- **Profile binding**: Bind different protection profile types to security policies
- **Profile management**: Attach/detach profiles using names or empty strings
- **Flexible control**: Individual control flags for each creation stage
- **Conditional execution**: Centralized device locking and policy updates during orchestration
- **Minimal parameters**: Only policy name required - DefensePro provides sensible defaults
- **Partial updates**: For editing, only specify parameters to change - others remain unchanged
- **Safe deletion**: Default policy-only deletion preserves profiles for other policies
- **Advanced cleanup**: Optional policy+profiles deletion for comprehensive cleanup
- **Comprehensive configuration**: Full policy parameters when needed (source, destination, direction, priority, actions)
- **Error handling**: Detailed error reporting and validation
- **Preview mode**: Check mode support to preview planned operations
- **Existing profile support**: Use existing profiles without recreating them

**Section Optionality**:
- **Protections only**: Define `cl_protections`, skip `cl_profiles`
- **Profiles only**: Skip `cl_protections`, use existing protection names in `cl_profiles`
- **Both sections**: Create new protections and profiles together

**Parameter Status**:
- **MANDATORY**: `name` (create), `protection_index` (edit)
- **OPTIONAL**: All other parameters have defaults and can be omitted



## Documentation by Audience

### I'm an Operator/User
- **Goal**: Get things done quickly and safely
- **Read**: [USER_GUIDE.md](USER_GUIDE.md)
- **Includes**: Setup, workflows, troubleshooting, best practices

### I'm a Developer
- **Goal**: Understand architecture, extend functionality
- **Read**: [DEVELOPER.md](DEVELOPER.md)
- **Includes**: API references, module patterns, testing, contributing

## Super Quick Example

**Note**: Complete the [Prerequisites](#prerequisites) first, then:

```bash
# Network Classes Example
cd vars/
cp create_vars.yml.example create_vars.yml
# Edit create_vars.yml with your networks and devices
ansible-playbook playbooks/create_network_class.yml

# Connection Limit Profiles Example
ansible-playbook playbooks/create_cl_profiles.yml

# Edit Connection Limit Protections (uses edit_cl_configuration module)
ansible-playbook playbooks/edit_cl_protections.yml

# Get Connection Limit Profiles (uses get_cl_configuration module)
ansible-playbook playbooks/get_cl_profiles.yml

# Delete Connection Limit Profiles (uses delete_cl_configuration module)
ansible-playbook playbooks/delete_cl_profiles.yml

# Security Policy Creation (using vars/create_vars.yml configuration)
ansible-playbook playbooks/create_security_policy.yml

# Security Policy Editing (using vars/edit_vars.yml configuration)  
ansible-playbook playbooks/edit_security_policy.yml

# Security Policy Deletion (using vars/delete_vars.yml configuration)
ansible-playbook playbooks/delete_security_policy.yml

# Create BDoS Profile
ansible-playbook playbooks/create_bdos_profile.yml

# Edit BDoS Profile (uses edit_bdos_profile module)
ansible-playbook playbooks/edit_bdos_profile.yml

# Get BDoS Profile (uses get_bdos_profile module)
ansible-playbook playbooks/get_bdos_profile.yml

# Delete BDoS Profile (uses delete_bdos_profile module)
ansible-playbook playbooks/delete_bdos_profile.yml

# Get all DNS profiles from devices
ansible-playbook playbooks/get_dns_profile.yml

# Create new DNS profiles
ansible-playbook playbooks/create_dns_profile.yml

# Edit existing DNS profiles
ansible-playbook playbooks/edit_dns_profile.yml

# Delete DNS profiles
ansible-playbook playbooks/delete_dns_profile.yml
```



todo 

add get policy
documentation

## Version History

| Version | Date | Changes |
|---------|------|---------|
| v0.2.0 | 2025-09-12 | Added security policy orchestration with profile binding capabilities, formatting log module
<br>• Added update policies playbook
<br>• Enhanced Policy creation module logic, effectiveness holistically
<br>• Added conditional Update policies and conditional lock/unlock when creating profiles/policies
<br>• Updated create security module to send only parameters defined by user
<br>• Added summary log after creating connection limit profile
<br>• Optimized/standardized the format of update policies playbook |
<<<<<<< HEAD
=======
| v0.1.5 | 2025-09-18 | Added OOS functionality |
>>>>>>> 46301bb4
| v0.1.4.1 | 2025-09-10 | Updated documentation- added prerequisites and detailed directories structure, architecture
| v0.1.4 | 2025-08-29 | Added functionality - crate/edit/get/delete connection limit profiles and protections |
| v0.1.3 |       | Resrved for Rahul(BDOS)|
| v0.1.2.1 | 2025-09-08 | Enhanced network classes configuraion - simplified architecture, logging and debugging enhancments, added preview |
| v0.1.2 | 2025-08-28 | Added edit functionality for network classes, improved variable management, aligned configuration, added documentation |
| v0.1.1 | 2025-08-19 | Enhanced logging, session management |
| v0.1.0 | 2025-08-19 | Initial release with network class create/edit/delete/get operations |

## Getting Help

1. Quick Issues: Check [USER_GUIDE.md troubleshooting](USER_GUIDE.md#troubleshooting)
2. Technical Issues: See [DEVELOPER.md](DEVELOPER.md)
3. Examples: All `.example` files have detailed comments

## Maintainer & Contact

**Project Maintainer**: [Egor Egorov]  
**Email**: [egore@radware.com]  
**GitHub Radware**: [@rdwr-egore](https://github.com/rdwr-egore)
**GitHub Private**: [@egori4](https://github.com/egori4)

**Contributor**:  [@rahulku25](https://github.com/rahulku25)<|MERGE_RESOLUTION|>--- conflicted
+++ resolved
@@ -274,10 +274,7 @@
 <br>• Updated create security module to send only parameters defined by user
 <br>• Added summary log after creating connection limit profile
 <br>• Optimized/standardized the format of update policies playbook |
-<<<<<<< HEAD
-=======
 | v0.1.5 | 2025-09-18 | Added OOS functionality |
->>>>>>> 46301bb4
 | v0.1.4.1 | 2025-09-10 | Updated documentation- added prerequisites and detailed directories structure, architecture
 | v0.1.4 | 2025-08-29 | Added functionality - crate/edit/get/delete connection limit profiles and protections |
 | v0.1.3 |       | Resrved for Rahul(BDOS)|
