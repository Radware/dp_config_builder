--- conflicted
+++ resolved
@@ -122,6 +122,60 @@
 | `get_cl_profiles.yml` | Get connection limit profiles and protections (with optional filtering) | *See get_vars.yml for configuration* |
 | `delete_cl_profiles.yml` | Delete connection limit profiles and protections (flexible removal) | *See delete_vars.yml for configuration* |
 
+### DNS Profile Management
+| Playbook | Purpose | Documentation |
+|----------|---------|---------------|
+| `create_dns_profile.yml` | Create new dns flood profiles           | [USER\_GUIDE.md](USER_GUIDE.md#workflow-10-create-dns-profile)             |
+| `edit_dns_profile.yml`   | Modify existing dns profiles            | [USER\_GUIDE.md](USER_GUIDE.md#workflow-10a-edit-dns-profile)               |
+| `delete_dns_profile.yml` | Remove dns profiles                     | [USER\_GUIDE.md](USER_GUIDE.md#workflow-10b-delete-dns-profile)             |
+| `get_dns_profile.yml`    | Query current dns profile configuration | [USER\_GUIDE.md](USER_GUIDE.md#workflow-10c-get-dns-profile) |
+
+### OOS Profile Management
+
+| Playbook | Purpose | Documentation |
+|----------|---------|---------------|
+| `create_oos_profile.yml` | Create new OOS profile        | [USER\_GUIDE.md](USER_GUIDE.md#workflow-11-create-oos-profile)  |
+| `edit_oos_profile.yml`   | Modify existing OOS Profile   | [USER\_GUIDE.md](USER_GUIDE.md#workflow-11a-edit-oos-profile)   |
+| `delete_oos_profile.yml` | Remove OOS profile            | [USER\_GUIDE.md](USER_GUIDE.md#workflow-11b-delete-oos-profile) |
+| `get_oos_profile.yml`    | Query current OOS Profile     | [USER\_GUIDE.md](USER_GUIDE.md#workflow-11c-get-oos-profile)    |
+
+
+### BDoS Profile Management
+| Playbook | Purpose | Documentation |
+|----------|---------|---------------|
+| `create_bdos_profile.yml` | Create new BDoS flood profiles           | [USER\_GUIDE.md](USER_GUIDE.md#workflow-9-create-bdos-profiles)             |
+| `edit_bdos_profile.yml`   | Modify existing BDoS profiles            | [USER\_GUIDE.md](USER_GUIDE.md#workflow-9a-edit-bdos-profiles)               |
+| `delete_bdos_profile.yml` | Remove BDoS profiles                     | [USER\_GUIDE.md](USER_GUIDE.md#workflow-9b-delete-bdos-profiles)             |
+| `get_bdos_profile.yml`    | Query current BDoS profile configuration | [USER\_GUIDE.md](USER_GUIDE.md#workflow-9c-get-bdos-profiles-with-filtering) |
+
+### DNS Profile Management
+| Playbook | Purpose | Documentation |
+|----------|---------|---------------|
+| `create_dns_profile.yml` | Create new dns flood profiles           | [USER\_GUIDE.md](USER_GUIDE.md#workflow-10-create-dns-profile)             |
+| `edit_dns_profile.yml`   | Modify existing dns profiles            | [USER\_GUIDE.md](USER_GUIDE.md#workflow-10a-edit-dns-profile)               |
+| `delete_dns_profile.yml` | Remove dns profiles                     | [USER\_GUIDE.md](USER_GUIDE.md#workflow-10b-delete-dns-profile)             |
+| `get_dns_profile.yml`    | Query current dns profile configuration | [USER\_GUIDE.md](USER_GUIDE.md#workflow-10c-get-dns-profile) |
+
+
+
+### HTTPS Profile Management
+
+| Playbook | Purpose | Documentation |
+|----------|---------|---------------|
+| `create_https_profile.yml` | Create new HTTPS profile        | [USER_GUIDE.md](USER_GUIDE.md#workflow-create-https-profile)  |
+| `edit_https_profile.yml`   | Modify existing HTTPS profile   | [USER_GUIDE.md](USER_GUIDE.md#workflow-edit-https-profile)    |
+| `delete_https_profile.yml` | Remove HTTPS profile            | [USER_GUIDE.md](USER_GUIDE.md#workflow-delete-https-profile)  |
+| `get_https_profile.yml`    | Query current HTTPS profile     | [USER_GUIDE.md](USER_GUIDE.md#workflow-get-https-profile)     |
+
+
+### Security Policy Management
+
+| Playbook | Purpose | Documentation |
+|----------|---------|---------------|
+| `create_security_policy.yml` | **ORCHESTRATOR**: Create security policies with profile bindings | [USER_GUIDE.md](USER_GUIDE.md#workflow-12-create-security-policies-with-profile-bindings) |
+| `edit_security_policy.yml` | Edit existing security policies (partial updates and profile management) | [USER_GUIDE.md](USER_GUIDE.md#editing-security-policies) |
+| `delete_security_policy.yml` | Delete security policies with optional profile cleanup | [USER_GUIDE.md](USER_GUIDE.md#deleting-security-policies) |
+| `update_policies.yml` | Apply DefensePro configuration updates (policy updates) | [USER_GUIDE.md](USER_GUIDE.md#workflow-11-apply-defensepro-policy-updates) |
 
 **Connection Limit Protection Features**:
 -  **8 configurable parameters** (protocol, threshold, app_port_group, tracking_type, action, packet_report, protection_type, index)
@@ -142,16 +196,6 @@
 | `delete_oos_profile.yml` | Remove OOS profile            | [USER\_GUIDE.md](USER_GUIDE.md#workflow-11b-delete-oos-profile) |
 | `get_oos_profile.yml`    | Query current OOS Profile     | [USER\_GUIDE.md](USER_GUIDE.md#workflow-11c-get-oos-profile)    |
 
-<<<<<<< HEAD
-### HTTPS Profile Management
-
-| Playbook | Purpose | Documentation |
-|----------|---------|---------------|
-| `create_https_profile.yml` | Create new HTTPS profile        | [USER_GUIDE.md](USER_GUIDE.md#workflow-create-https-profile)  |
-| `edit_https_profile.yml`   | Modify existing HTTPS profile   | [USER_GUIDE.md](USER_GUIDE.md#workflow-edit-https-profile)    |
-| `delete_https_profile.yml` | Remove HTTPS profile            | [USER_GUIDE.md](USER_GUIDE.md#workflow-delete-https-profile)  |
-| `get_https_profile.yml`    | Query current HTTPS profile     | [USER_GUIDE.md](USER_GUIDE.md#workflow-get-https-profile)     |
-=======
 
 ### BDoS Profile Management
 | Playbook | Purpose | Documentation |
@@ -169,7 +213,6 @@
 | `delete_dns_profile.yml` | Remove dns profiles                     | [USER\_GUIDE.md](USER_GUIDE.md#workflow-10b-delete-dns-profile)             |
 | `get_dns_profile.yml`    | Query current dns profile configuration | [USER\_GUIDE.md](USER_GUIDE.md#workflow-10c-get-dns-profile) |
 
->>>>>>> d38c1fe2
 
 
 ### Security Policy Management
